<?xml version="1.0" encoding="UTF-8"?>

<!--
 * See the NOTICE file distributed with this work for additional
 * information regarding copyright ownership.
 *
 * This is free software; you can redistribute it and/or modify it
 * under the terms of the GNU Lesser General Public License as
 * published by the Free Software Foundation; either version 2.1 of
 * the License, or (at your option) any later version.
 *
 * This software is distributed in the hope that it will be useful,
 * but WITHOUT ANY WARRANTY; without even the implied warranty of
 * MERCHANTABILITY or FITNESS FOR A PARTICULAR PURPOSE. See the GNU
 * Lesser General Public License for more details.
 *
 * You should have received a copy of the GNU Lesser General Public
 * License along with this software; if not, write to the Free
 * Software Foundation, Inc., 51 Franklin St, Fifth Floor, Boston, MA
 * 02110-1301 USA, or see the FSF site: http://www.fsf.org.
-->

<project xmlns="http://maven.apache.org/POM/4.0.0" xmlns:xsi="http://www.w3.org/2001/XMLSchema-instance" xsi:schemaLocation="http://maven.apache.org/POM/4.0.0 http://maven.apache.org/maven-v4_0_0.xsd">
  <modelVersion>4.0.0</modelVersion>
  <parent>
    <groupId>org.xwiki.contrib.ldap</groupId>
    <artifactId>ldap</artifactId>
<<<<<<< HEAD
    <version>9.4-DEBUG-pl2-SNAPSHOT</version>
=======
    <version>9.4.2-SNAPSHOT</version>
>>>>>>> 3143f8a1
  </parent>
  <artifactId>ldap-authenticator</artifactId>
  <name>LDAP - Authenticator</name>
  <description>Authenticate using a LDAP server</description>
  <properties>
    <xwiki.jacoco.instructionRatio>0.14</xwiki.jacoco.instructionRatio>

    <!-- Name to display by the Extension Manager -->
    <xwiki.extension.name>LDAP Authenticator</xwiki.extension.name>

    <!-- XWiki supports only one authenticator for the same instance -->
    <xwiki.extension.namespaces>{root}</xwiki.extension.namespaces>
  </properties>
  <dependencies>
    <dependency>
      <groupId>javax.servlet</groupId>
      <artifactId>javax.servlet-api</artifactId>
    </dependency>
    <dependency>
      <groupId>org.xwiki.platform</groupId>
      <artifactId>xwiki-platform-oldcore</artifactId>
      <version>${platform.version}</version>
    </dependency>

    <dependency>
      <groupId>com.novell.ldap</groupId>
      <artifactId>jldap</artifactId>
      <version>2009-10-07</version>
    </dependency>
    <dependency>
      <groupId>org.apache.directory.api</groupId>
      <artifactId>api-all</artifactId>
      <version>2.0.0</version>
    </dependency>


    <!-- Testing dependencies -->
    <dependency>
      <groupId>org.xwiki.commons</groupId>
      <artifactId>xwiki-commons-tool-test-component</artifactId>
      <version>${commons.version}</version>
      <scope>test</scope>
    </dependency>
    <dependency>
      <groupId>org.xwiki.platform</groupId>
      <artifactId>xwiki-platform-oldcore</artifactId>
      <version>${platform.version}</version>
      <type>test-jar</type>
      <scope>test</scope>
    </dependency>
    <!-- Used to mock XWiki class -->
    <dependency>
      <groupId>org.jmock</groupId>
      <artifactId>jmock-legacy</artifactId>
      <scope>test</scope>
    </dependency>
  </dependencies>
  <build>
    <plugins>
      <plugin>
        <!-- Apply the Checkstyle configurations defined in the top level pom.xml file -->
        <groupId>org.apache.maven.plugins</groupId>
        <artifactId>maven-checkstyle-plugin</artifactId>
        <configuration>
          <excludes>
             org/xwiki/contrib/ldap/LDAPPluginReferralHandler.java,
             org/xwiki/contrib/ldap/LDAPProfileXClass.java,
             org/xwiki/contrib/ldap/XWikiLDAPAuthServiceImpl.java,
             org/xwiki/contrib/ldap/XWiki10LDAPAuthServiceImpl.java,
             org/xwiki/contrib/ldap/XWikiLDAPConfig.java,
             org/xwiki/contrib/ldap/XWikiLDAPConnection.java,
             org/xwiki/contrib/ldap/XWikiLDAPException.java,
             org/xwiki/contrib/ldap/XWikiLDAPSearchAttribute.java,
             org/xwiki/contrib/ldap/XWikiLDAPUtils.java,
             org/xwiki/contrib/ldap/apachedsapi/XWikiLdapConnection.java,
             org/xwiki/contrib/ldap/apachedsapi/XWikiLdapUtils.java
          </excludes>
        </configuration>
      </plugin>
    </plugins>
  </build>
</project><|MERGE_RESOLUTION|>--- conflicted
+++ resolved
@@ -25,11 +25,7 @@
   <parent>
     <groupId>org.xwiki.contrib.ldap</groupId>
     <artifactId>ldap</artifactId>
-<<<<<<< HEAD
     <version>9.4-DEBUG-pl2-SNAPSHOT</version>
-=======
-    <version>9.4.2-SNAPSHOT</version>
->>>>>>> 3143f8a1
   </parent>
   <artifactId>ldap-authenticator</artifactId>
   <name>LDAP - Authenticator</name>
